{
  "sdk": {
<<<<<<< HEAD
    "version": "6.0.100-rc.2.21470.55"
  },
  "tools": {
    "dotnet": "6.0.100-rc.2.21470.55",
=======
    "version": "6.0.100-rtm.21466.6"
  },
  "tools": {
    "dotnet": "6.0.100-rtm.21466.6",
>>>>>>> 57b535b3
    "runtimes": {
      "dotnet/x64": [
        "2.1.27",
        "$(MicrosoftNETCoreBrowserDebugHostTransportVersion)"
      ],
      "dotnet/x86": [
        "$(MicrosoftNETCoreBrowserDebugHostTransportVersion)"
      ],
      "aspnetcore/x64": [
        "3.1.14"
      ]
    },
    "Git": "2.22.0",
    "jdk": "11.0.3",
    "vs": {
      "version": "16.8",
      "components": [
        "Microsoft.VisualStudio.Component.VC.ATL",
        "Microsoft.VisualStudio.Component.VC.Tools.x86.x64"
      ]
    },
    "xcopy-msbuild": "16.5.0-alpha"
  },
  "msbuild-sdks": {
    "Yarn.MSBuild": "1.22.10",
    "Microsoft.DotNet.Arcade.Sdk": "6.0.0-beta.21460.7",
    "Microsoft.DotNet.Helix.Sdk": "6.0.0-beta.21460.7"
  }
}<|MERGE_RESOLUTION|>--- conflicted
+++ resolved
@@ -1,16 +1,9 @@
 {
   "sdk": {
-<<<<<<< HEAD
-    "version": "6.0.100-rc.2.21470.55"
-  },
-  "tools": {
-    "dotnet": "6.0.100-rc.2.21470.55",
-=======
     "version": "6.0.100-rtm.21466.6"
   },
   "tools": {
     "dotnet": "6.0.100-rtm.21466.6",
->>>>>>> 57b535b3
     "runtimes": {
       "dotnet/x64": [
         "2.1.27",
