--- conflicted
+++ resolved
@@ -48,11 +48,7 @@
         "Path", // :path
         "Scheme", // :scheme
         "Status", // :status
-<<<<<<< HEAD
         "Protocol" // :protocol
-=======
-        "Protocol", // :protocol
->>>>>>> 2a4257c5
     };
 
     public static readonly string[] NonApiHeaders =
