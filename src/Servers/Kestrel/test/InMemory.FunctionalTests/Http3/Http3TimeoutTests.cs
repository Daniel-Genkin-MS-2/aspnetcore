// Licensed to the .NET Foundation under one or more agreements.
// The .NET Foundation licenses this file to you under the MIT license.

using System;
using System.Collections.Generic;
using System.Linq;
using System.Net.Http;
using System.Reflection.PortableExecutable;
using System.Threading.Tasks;
using Microsoft.AspNetCore.Connections;
using Microsoft.AspNetCore.Http;
using Microsoft.AspNetCore.Server.Kestrel.Core.Features;
using Microsoft.AspNetCore.Server.Kestrel.Core.Internal.Http3;
using Microsoft.AspNetCore.Server.Kestrel.Core.Internal.Infrastructure;
using Microsoft.AspNetCore.Testing;
using Microsoft.Extensions.Logging;
using Moq;
using Xunit;
using Xunit.Sdk;

namespace Microsoft.AspNetCore.Server.Kestrel.Core.Tests;

public class Http3TimeoutTests : Http3TestBase
{
    [Fact]
    public async Task HEADERS_IncompleteFrameReceivedWithinRequestHeadersTimeout_StreamError()
    {
        var now = _serviceContext.MockSystemClock.UtcNow;
        var limits = _serviceContext.ServerOptions.Limits;

        var requestStream = await Http3Api.InitializeConnectionAndStreamsAsync(_noopApplication, null).DefaultTimeout();

        var controlStream = await Http3Api.GetInboundControlStream().DefaultTimeout();
        await controlStream.ExpectSettingsAsync().DefaultTimeout();

        await requestStream.OnUnidentifiedStreamCreatedTask.DefaultTimeout();

        await requestStream.SendHeadersPartialAsync().DefaultTimeout();

        await requestStream.OnStreamCreatedTask;

        var serverRequestStream = Http3Api.Connection._streams[requestStream.StreamId];

        Http3Api.TriggerTick(now);
        Http3Api.TriggerTick(now + limits.RequestHeadersTimeout);

        Assert.Equal((now + limits.RequestHeadersTimeout).Ticks, serverRequestStream.StreamTimeoutTicks);

        Http3Api.TriggerTick(now + limits.RequestHeadersTimeout + TimeSpan.FromTicks(1));

        await requestStream.WaitForStreamErrorAsync(
            Http3ErrorCode.RequestRejected,
            AssertExpectedErrorMessages,
            CoreStrings.BadRequest_RequestHeadersTimeout);
    }

    [Fact]
    public async Task HEADERS_HeaderFrameReceivedWithinRequestHeadersTimeout_Success()
    {
        var now = _serviceContext.MockSystemClock.UtcNow;
        var limits = _serviceContext.ServerOptions.Limits;
        var headers = new[]
        {
                new KeyValuePair<string, string>(PseudoHeaderNames.Method, "Custom"),
                new KeyValuePair<string, string>(PseudoHeaderNames.Path, "/"),
                new KeyValuePair<string, string>(PseudoHeaderNames.Scheme, "http"),
                new KeyValuePair<string, string>(PseudoHeaderNames.Authority, "localhost:80"),
            };

        var requestStream = await Http3Api.InitializeConnectionAndStreamsAsync(_noopApplication, null).DefaultTimeout();

        var controlStream = await Http3Api.GetInboundControlStream().DefaultTimeout();
        await controlStream.ExpectSettingsAsync().DefaultTimeout();

        await requestStream.OnUnidentifiedStreamCreatedTask.DefaultTimeout();

        var serverRequestStream = Http3Api.Connection._unidentifiedStreams[requestStream.StreamId];

        Http3Api.TriggerTick(now);
        Http3Api.TriggerTick(now + limits.RequestHeadersTimeout);

        Assert.Equal((now + limits.RequestHeadersTimeout).Ticks, serverRequestStream.StreamTimeoutTicks);

        await requestStream.SendHeadersAsync(headers).DefaultTimeout();

        await requestStream.OnHeaderReceivedTask.DefaultTimeout();

        Http3Api.TriggerTick(now + limits.RequestHeadersTimeout + TimeSpan.FromTicks(1));

        await requestStream.SendDataAsync(Memory<byte>.Empty, endStream: true);

        await requestStream.ExpectHeadersAsync();

        await requestStream.ExpectReceiveEndOfStream();
    }

    [Fact]
    public async Task ControlStream_HeaderNotReceivedWithinRequestHeadersTimeout_StreamError()
    {
        var waitTask = WaitForLogMessage(message => message.Exception?.Message.Contains(CoreStrings.AttemptedToReadHeaderOnAbortedStream) ?? false);

        var now = _serviceContext.MockSystemClock.UtcNow;
        var limits = _serviceContext.ServerOptions.Limits;
<<<<<<< HEAD
=======
        var headers = new[]
        {
                new KeyValuePair<string, string>(PseudoHeaderNames.Method, "Custom"),
                new KeyValuePair<string, string>(PseudoHeaderNames.Path, "/"),
                new KeyValuePair<string, string>(PseudoHeaderNames.Scheme, "http"),
                new KeyValuePair<string, string>(PseudoHeaderNames.Authority, "localhost:80"),
            };
>>>>>>> 0240b1f6

        await Http3Api.InitializeConnectionAsync(_noopApplication).DefaultTimeout();

        var controlStream = await Http3Api.GetInboundControlStream().DefaultTimeout();
        await controlStream.ExpectSettingsAsync().DefaultTimeout();

        var outboundControlStream = await Http3Api.CreateControlStream(id: null);

        await outboundControlStream.OnUnidentifiedStreamCreatedTask.DefaultTimeout();

        var serverInboundControlStream = Http3Api.Connection._unidentifiedStreams[outboundControlStream.StreamId];

        Http3Api.TriggerTick(now);
        Http3Api.TriggerTick(now + limits.RequestHeadersTimeout);

        Assert.Equal((now + limits.RequestHeadersTimeout).Ticks, serverInboundControlStream.StreamTimeoutTicks);

        Http3Api.TriggerTick(now + limits.RequestHeadersTimeout + TimeSpan.FromTicks(1));

        await waitTask;
    }

    [Fact]
    public async Task ControlStream_HeaderReceivedWithinRequestHeadersTimeout_StreamError()
    {
        var now = _serviceContext.MockSystemClock.UtcNow;
        var limits = _serviceContext.ServerOptions.Limits;
        var headers = new[]
        {
                new KeyValuePair<string, string>(PseudoHeaderNames.Method, "Custom"),
                new KeyValuePair<string, string>(PseudoHeaderNames.Path, "/"),
                new KeyValuePair<string, string>(PseudoHeaderNames.Scheme, "http"),
                new KeyValuePair<string, string>(PseudoHeaderNames.Authority, "localhost:80"),
            };

        await Http3Api.InitializeConnectionAsync(_noopApplication).DefaultTimeout();

        var controlStream = await Http3Api.GetInboundControlStream().DefaultTimeout();
        await controlStream.ExpectSettingsAsync().DefaultTimeout();

        Http3Api.TriggerTick(now);
        Http3Api.TriggerTick(now + limits.RequestHeadersTimeout + TimeSpan.FromTicks(1));

        var outboundControlStream = await Http3Api.CreateControlStream(id: 0);

        await outboundControlStream.OnStreamCreatedTask.DefaultTimeout();

        Http3Api.TriggerTick(now + limits.RequestHeadersTimeout + TimeSpan.FromTicks(1));
    }

    [Fact]
    public async Task ControlStream_RequestHeadersTimeoutMaxValue_ExpirationIsMaxValue()
    {
        var now = _serviceContext.MockSystemClock.UtcNow;
        var limits = _serviceContext.ServerOptions.Limits;
        limits.RequestHeadersTimeout = TimeSpan.MaxValue;

<<<<<<< HEAD
=======
        var headers = new[]
        {
                new KeyValuePair<string, string>(PseudoHeaderNames.Method, "Custom"),
                new KeyValuePair<string, string>(PseudoHeaderNames.Path, "/"),
                new KeyValuePair<string, string>(PseudoHeaderNames.Scheme, "http"),
                new KeyValuePair<string, string>(PseudoHeaderNames.Authority, "localhost:80"),
            };

>>>>>>> 0240b1f6
        await Http3Api.InitializeConnectionAsync(_noopApplication).DefaultTimeout();

        var controlStream = await Http3Api.GetInboundControlStream().DefaultTimeout();
        await controlStream.ExpectSettingsAsync().DefaultTimeout();

        var outboundControlStream = await Http3Api.CreateControlStream(id: null);

        await outboundControlStream.OnUnidentifiedStreamCreatedTask.DefaultTimeout();

        var serverInboundControlStream = Http3Api.Connection._unidentifiedStreams[outboundControlStream.StreamId];

        Http3Api.TriggerTick(now);

        Assert.Equal(TimeSpan.MaxValue.Ticks, serverInboundControlStream.StreamTimeoutTicks);
    }

    [Fact]
    public async Task DATA_Received_TooSlowlyOnSmallRead_AbortsConnectionAfterGracePeriod()
    {
        var mockSystemClock = _serviceContext.MockSystemClock;
        var limits = _serviceContext.ServerOptions.Limits;

        // Use non-default value to ensure the min request and response rates aren't mixed up.
        limits.MinRequestBodyDataRate = new MinDataRate(480, TimeSpan.FromSeconds(2.5));

        Http3Api._timeoutControl.Initialize(mockSystemClock.UtcNow.Ticks);

        await Http3Api.InitializeConnectionAsync(_readRateApplication);

        var inboundControlStream = await Http3Api.GetInboundControlStream();
        await inboundControlStream.ExpectSettingsAsync();

        // _helloWorldBytes is 12 bytes, and 12 bytes / 240 bytes/sec = .05 secs which is far below the grace period.
        var requestStream = await Http3Api.CreateRequestStream(ReadRateRequestHeaders(_helloWorldBytes.Length), endStream: false);
        await requestStream.SendDataAsync(_helloWorldBytes, endStream: false);

        await requestStream.ExpectHeadersAsync();

        await requestStream.ExpectDataAsync();

        // Don't send any more data and advance just to and then past the grace period.
        Http3Api.AdvanceClock(limits.MinRequestBodyDataRate.GracePeriod);

        _mockTimeoutHandler.Verify(h => h.OnTimeout(It.IsAny<TimeoutReason>()), Times.Never);

        Http3Api.AdvanceClock(TimeSpan.FromTicks(1));

        _mockTimeoutHandler.Verify(h => h.OnTimeout(TimeoutReason.ReadDataRate), Times.Once);

        await Http3Api.WaitForConnectionErrorAsync<ConnectionAbortedException>(
            ignoreNonGoAwayFrames: false,
            expectedLastStreamId: 4,
            Http3ErrorCode.InternalError,
            null);

        _mockTimeoutHandler.VerifyNoOtherCalls();
    }

    [Fact]
    public async Task ResponseDrain_SlowerThanMinimumDataRate_AbortsConnection()
    {
        var now = _serviceContext.MockSystemClock.UtcNow;
        var limits = _serviceContext.ServerOptions.Limits;
        var mockSystemClock = _serviceContext.MockSystemClock;

        // Use non-default value to ensure the min request and response rates aren't mixed up.
        limits.MinResponseDataRate = new MinDataRate(480, TimeSpan.FromSeconds(2.5));

        await Http3Api.InitializeConnectionAsync(_noopApplication);

        var inboundControlStream = await Http3Api.GetInboundControlStream();
        await inboundControlStream.ExpectSettingsAsync();

        var requestStream = await Http3Api.CreateRequestStream(new[]
        {
                new KeyValuePair<string, string>(PseudoHeaderNames.Path, "/"),
                new KeyValuePair<string, string>(PseudoHeaderNames.Scheme, "http"),
                new KeyValuePair<string, string>(PseudoHeaderNames.Method, "GET"),
                new KeyValuePair<string, string>(PseudoHeaderNames.Authority, "localhost:80"),
            }, endStream: true);

        requestStream.StartStreamDisposeTcs = new TaskCompletionSource(TaskCreationOptions.RunContinuationsAsynchronously);
        await requestStream.OnDisposingTask.DefaultTimeout();

        Http3Api.TriggerTick(now);
        Assert.Null(requestStream.StreamContext._error);

        Http3Api.TriggerTick(now + TimeSpan.FromTicks(1));
        Assert.Null(requestStream.StreamContext._error);

        Http3Api.TriggerTick(now + limits.MinResponseDataRate.GracePeriod + TimeSpan.FromTicks(1));

        requestStream.StartStreamDisposeTcs.TrySetResult();

        await requestStream.OnDisposedTask;

        await Http3Api.WaitForConnectionErrorAsync<ConnectionAbortedException>(
            ignoreNonGoAwayFrames: false,
            expectedLastStreamId: 4,
            Http3ErrorCode.InternalError,
            expectedErrorMessage: CoreStrings.ConnectionTimedBecauseResponseMininumDataRateNotSatisfied);

        Assert.Contains(TestSink.Writes, w => w.EventId.Name == "ResponseMinimumDataRateNotSatisfied");
    }

    private class EchoAppWithNotification
    {
        private readonly TaskCompletionSource _writeStartedTcs = new TaskCompletionSource(TaskCreationOptions.RunContinuationsAsynchronously);

        public Task WriteStartedTask => _writeStartedTcs.Task;

        public async Task RunApp(HttpContext context)
        {
            await context.Response.Body.FlushAsync();

            var buffer = new byte[16 * 1024];
            int received;

            while ((received = await context.Request.Body.ReadAsync(buffer, 0, buffer.Length)) > 0)
            {
                var writeTask = context.Response.Body.WriteAsync(buffer, 0, received);
                _writeStartedTcs.TrySetResult();

                await writeTask;
            }
        }
    }

    [Fact]
    public async Task DATA_Sent_TooSlowlyDueToSocketBackPressureOnSmallWrite_AbortsConnectionAfterGracePeriod()
    {
        var mockSystemClock = _serviceContext.MockSystemClock;
        var limits = _serviceContext.ServerOptions.Limits;

        // Use non-default value to ensure the min request and response rates aren't mixed up.
        limits.MinResponseDataRate = new MinDataRate(480, TimeSpan.FromSeconds(2.5));

        // Disable response buffering so "socket" backpressure is observed immediately.
        limits.MaxResponseBufferSize = 0;

        Http3Api._timeoutControl.Initialize(mockSystemClock.UtcNow.Ticks);

        var app = new EchoAppWithNotification();
        var requestStream = await Http3Api.InitializeConnectionAndStreamsAsync(app.RunApp, _browserRequestHeaders, endStream: false);
        await requestStream.SendDataAsync(_helloWorldBytes, endStream: true);

        await requestStream.ExpectHeadersAsync();

        await app.WriteStartedTask.DefaultTimeout();

        // Complete timing of the request body so we don't induce any unexpected request body rate timeouts.
        Http3Api._timeoutControl.Tick(mockSystemClock.UtcNow);

        // Don't read data frame to induce "socket" backpressure.
        Http3Api.AdvanceClock(TimeSpan.FromSeconds((requestStream.BytesReceived + _helloWorldBytes.Length) / limits.MinResponseDataRate.BytesPerSecond) +
            limits.MinResponseDataRate.GracePeriod + Heartbeat.Interval - TimeSpan.FromSeconds(.5));

        _mockTimeoutHandler.Verify(h => h.OnTimeout(It.IsAny<TimeoutReason>()), Times.Never);

        Http3Api.AdvanceClock(TimeSpan.FromSeconds(1));

        _mockTimeoutHandler.Verify(h => h.OnTimeout(TimeoutReason.WriteDataRate), Times.Once);

        // The "hello, world" bytes are buffered from before the timeout, but not an END_STREAM data frame.
        var data = await requestStream.ExpectDataAsync();
        Assert.Equal(_helloWorldBytes.Length, data.Length);

        _mockTimeoutHandler.VerifyNoOtherCalls();
    }

    [Fact]
    public async Task DATA_Sent_TooSlowlyDueToSocketBackPressureOnLargeWrite_AbortsConnectionAfterRateTimeout()
    {
        var mockSystemClock = _serviceContext.MockSystemClock;
        var limits = _serviceContext.ServerOptions.Limits;

        // Use non-default value to ensure the min request and response rates aren't mixed up.
        limits.MinResponseDataRate = new MinDataRate(480, TimeSpan.FromSeconds(2.5));

        // Disable response buffering so "socket" backpressure is observed immediately.
        limits.MaxResponseBufferSize = 0;

        Http3Api._timeoutControl.Initialize(mockSystemClock.UtcNow.Ticks);

        var app = new EchoAppWithNotification();
        var requestStream = await Http3Api.InitializeConnectionAndStreamsAsync(app.RunApp, _browserRequestHeaders, endStream: false);
        await requestStream.SendDataAsync(_maxData, endStream: true);

        await requestStream.ExpectHeadersAsync();

        await app.WriteStartedTask.DefaultTimeout();

        // Complete timing of the request body so we don't induce any unexpected request body rate timeouts.
        Http3Api._timeoutControl.Tick(mockSystemClock.UtcNow);

        var timeToWriteMaxData = TimeSpan.FromSeconds((requestStream.BytesReceived + _maxData.Length) / limits.MinResponseDataRate.BytesPerSecond) +
            limits.MinResponseDataRate.GracePeriod + Heartbeat.Interval - TimeSpan.FromSeconds(.5);

        // Don't read data frame to induce "socket" backpressure.
        Http3Api.AdvanceClock(timeToWriteMaxData);

        _mockTimeoutHandler.Verify(h => h.OnTimeout(It.IsAny<TimeoutReason>()), Times.Never);

        Http3Api.AdvanceClock(TimeSpan.FromSeconds(1));

        _mockTimeoutHandler.Verify(h => h.OnTimeout(TimeoutReason.WriteDataRate), Times.Once);

        // The _maxData bytes are buffered from before the timeout, but not an END_STREAM data frame.
        await requestStream.ExpectDataAsync();

        _mockTimeoutHandler.VerifyNoOtherCalls();
    }

    [Fact]
    public async Task DATA_Received_TooSlowlyOnLargeRead_AbortsConnectionAfterRateTimeout()
    {
        var mockSystemClock = _serviceContext.MockSystemClock;
        var limits = _serviceContext.ServerOptions.Limits;

        // Use non-default value to ensure the min request and response rates aren't mixed up.
        limits.MinRequestBodyDataRate = new MinDataRate(480, TimeSpan.FromSeconds(2.5));

        Http3Api._timeoutControl.Initialize(mockSystemClock.UtcNow.Ticks);

        await Http3Api.InitializeConnectionAsync(_readRateApplication);

        var inboundControlStream = await Http3Api.GetInboundControlStream();
        await inboundControlStream.ExpectSettingsAsync();

        // _maxData is 16 KiB, and 16 KiB / 240 bytes/sec ~= 68 secs which is far above the grace period.
        var requestStream = await Http3Api.CreateRequestStream(ReadRateRequestHeaders(_maxData.Length), endStream: false);
        await requestStream.SendDataAsync(_maxData, endStream: false);

        await requestStream.ExpectHeadersAsync();

        await requestStream.ExpectDataAsync();

        // Due to the imprecision of floating point math and the fact that TimeoutControl derives rate from elapsed
        // time for reads instead of vice versa like for writes, use a half-second instead of single-tick cushion.
        var timeToReadMaxData = TimeSpan.FromSeconds(_maxData.Length / limits.MinRequestBodyDataRate.BytesPerSecond) - TimeSpan.FromSeconds(.5);

        // Don't send any more data and advance just to and then past the rate timeout.
        Http3Api.AdvanceClock(timeToReadMaxData);

        _mockTimeoutHandler.Verify(h => h.OnTimeout(It.IsAny<TimeoutReason>()), Times.Never);

        Http3Api.AdvanceClock(TimeSpan.FromSeconds(1));

        _mockTimeoutHandler.Verify(h => h.OnTimeout(TimeoutReason.ReadDataRate), Times.Once);

        await Http3Api.WaitForConnectionErrorAsync<ConnectionAbortedException>(
            ignoreNonGoAwayFrames: false,
            expectedLastStreamId: null,
            Http3ErrorCode.InternalError,
            null);

        _mockTimeoutHandler.VerifyNoOtherCalls();
    }

    [Fact]
    public async Task DATA_Received_TooSlowlyOnMultipleStreams_AbortsConnectionAfterAdditiveRateTimeout()
    {
        var mockSystemClock = _serviceContext.MockSystemClock;
        var limits = _serviceContext.ServerOptions.Limits;

        // Use non-default value to ensure the min request and response rates aren't mixed up.
        limits.MinRequestBodyDataRate = new MinDataRate(480, TimeSpan.FromSeconds(2.5));

        Http3Api._timeoutControl.Initialize(mockSystemClock.UtcNow.Ticks);

        await Http3Api.InitializeConnectionAsync(_readRateApplication);

        var inboundControlStream = await Http3Api.GetInboundControlStream();
        await inboundControlStream.ExpectSettingsAsync();

        // _maxData is 16 KiB, and 16 KiB / 240 bytes/sec ~= 68 secs which is far above the grace period.
        var requestStream1 = await Http3Api.CreateRequestStream(ReadRateRequestHeaders(_maxData.Length), endStream: false);
        await requestStream1.SendDataAsync(_maxData, endStream: false);

        await requestStream1.ExpectHeadersAsync();
        await requestStream1.ExpectDataAsync();

        var requestStream2 = await Http3Api.CreateRequestStream(ReadRateRequestHeaders(_maxData.Length), endStream: false);
        await requestStream2.SendDataAsync(_maxData, endStream: false);

        await requestStream2.ExpectHeadersAsync();
        await requestStream2.ExpectDataAsync();

        var timeToReadMaxData = TimeSpan.FromSeconds(_maxData.Length / limits.MinRequestBodyDataRate.BytesPerSecond);
        // Double the timeout for the second stream.
        timeToReadMaxData += timeToReadMaxData;

        // Due to the imprecision of floating point math and the fact that TimeoutControl derives rate from elapsed
        // time for reads instead of vice versa like for writes, use a half-second instead of single-tick cushion.
        timeToReadMaxData -= TimeSpan.FromSeconds(.5);

        // Don't send any more data and advance just to and then past the rate timeout.
        Http3Api.AdvanceClock(timeToReadMaxData);

        _mockTimeoutHandler.Verify(h => h.OnTimeout(It.IsAny<TimeoutReason>()), Times.Never);

        Http3Api.AdvanceClock(TimeSpan.FromSeconds(1));

        _mockTimeoutHandler.Verify(h => h.OnTimeout(TimeoutReason.ReadDataRate), Times.Once);

        await Http3Api.WaitForConnectionErrorAsync<ConnectionAbortedException>(
            ignoreNonGoAwayFrames: false,
            expectedLastStreamId: null,
            Http3ErrorCode.InternalError,
            null);

        _mockTimeoutHandler.VerifyNoOtherCalls();
    }

    [Fact]
    public async Task DATA_Received_TooSlowlyOnSecondStream_AbortsConnectionAfterNonAdditiveRateTimeout()
    {
        var mockSystemClock = _serviceContext.MockSystemClock;
        var limits = _serviceContext.ServerOptions.Limits;

        // Use non-default value to ensure the min request and response rates aren't mixed up.
        limits.MinRequestBodyDataRate = new MinDataRate(480, TimeSpan.FromSeconds(2.5));

        Http3Api._timeoutControl.Initialize(mockSystemClock.UtcNow.Ticks);

        await Http3Api.InitializeConnectionAsync(_readRateApplication);

        var inboundControlStream = await Http3Api.GetInboundControlStream();
        await inboundControlStream.ExpectSettingsAsync();

        Logger.LogInformation("Sending first request");

        // _maxData is 16 KiB, and 16 KiB / 240 bytes/sec ~= 68 secs which is far above the grace period.
        var requestStream1 = await Http3Api.CreateRequestStream(ReadRateRequestHeaders(_maxData.Length), endStream: false);
        await requestStream1.SendDataAsync(_maxData, endStream: true);

        await requestStream1.ExpectHeadersAsync();
        await requestStream1.ExpectDataAsync();

        await requestStream1.ExpectReceiveEndOfStream();

        Logger.LogInformation("Sending second request");
        var requestStream2 = await Http3Api.CreateRequestStream(ReadRateRequestHeaders(_maxData.Length), endStream: false);
        await requestStream2.SendDataAsync(_maxData, endStream: false);

        await requestStream2.ExpectHeadersAsync();
        await requestStream2.ExpectDataAsync();

        // Due to the imprecision of floating point math and the fact that TimeoutControl derives rate from elapsed
        // time for reads instead of vice versa like for writes, use a half-second instead of single-tick cushion.
        var timeToReadMaxData = TimeSpan.FromSeconds(_maxData.Length / limits.MinRequestBodyDataRate.BytesPerSecond) - TimeSpan.FromSeconds(.5);

        // Don't send any more data and advance just to and then past the rate timeout.
        Http3Api.AdvanceClock(timeToReadMaxData);

        _mockTimeoutHandler.Verify(h => h.OnTimeout(It.IsAny<TimeoutReason>()), Times.Never);

        Http3Api.AdvanceClock(TimeSpan.FromSeconds(1));

        _mockTimeoutHandler.Verify(h => h.OnTimeout(TimeoutReason.ReadDataRate), Times.Once);

        await Http3Api.WaitForConnectionErrorAsync<ConnectionAbortedException>(
            ignoreNonGoAwayFrames: false,
            expectedLastStreamId: null,
            Http3ErrorCode.InternalError,
            null);

        _mockTimeoutHandler.VerifyNoOtherCalls();
    }

    [Fact]
    public async Task DATA_Received_SlowlyWhenRateLimitDisabledPerRequest_DoesNotAbortConnection()
    {
        var mockSystemClock = _serviceContext.MockSystemClock;
        var limits = _serviceContext.ServerOptions.Limits;

        // Use non-default value to ensure the min request and response rates aren't mixed up.
        limits.MinRequestBodyDataRate = new MinDataRate(480, TimeSpan.FromSeconds(2.5));

        Http3Api._timeoutControl.Initialize(mockSystemClock.UtcNow.Ticks);

        await Http3Api.InitializeConnectionAsync(context =>
        {
            // Completely disable rate limiting for this stream.
            context.Features.Get<IHttpMinRequestBodyDataRateFeature>().MinDataRate = null;
            return _readRateApplication(context);
        });

        var inboundControlStream = await Http3Api.GetInboundControlStream();
        await inboundControlStream.ExpectSettingsAsync();

        Http3Api.OutboundControlStream = await Http3Api.CreateControlStream();

        // _helloWorldBytes is 12 bytes, and 12 bytes / 240 bytes/sec = .05 secs which is far below the grace period.
        var requestStream = await Http3Api.CreateRequestStream(ReadRateRequestHeaders(_helloWorldBytes.Length), endStream: false);
        await requestStream.SendDataAsync(_helloWorldBytes, endStream: false);

        await requestStream.ExpectHeadersAsync();

        await requestStream.ExpectDataAsync();

        // Don't send any more data and advance just to and then past the grace period.
        Http3Api.AdvanceClock(limits.MinRequestBodyDataRate.GracePeriod);

        _mockTimeoutHandler.Verify(h => h.OnTimeout(It.IsAny<TimeoutReason>()), Times.Never);

        Http3Api.AdvanceClock(TimeSpan.FromTicks(1));

        _mockTimeoutHandler.Verify(h => h.OnTimeout(It.IsAny<TimeoutReason>()), Times.Never);

        await requestStream.SendDataAsync(_helloWorldBytes, endStream: true);

        await requestStream.ExpectReceiveEndOfStream();

        _mockTimeoutHandler.VerifyNoOtherCalls();
    }

}<|MERGE_RESOLUTION|>--- conflicted
+++ resolved
@@ -101,8 +101,33 @@
 
         var now = _serviceContext.MockSystemClock.UtcNow;
         var limits = _serviceContext.ServerOptions.Limits;
-<<<<<<< HEAD
-=======
+
+        await Http3Api.InitializeConnectionAsync(_noopApplication).DefaultTimeout();
+
+        var controlStream = await Http3Api.GetInboundControlStream().DefaultTimeout();
+        await controlStream.ExpectSettingsAsync().DefaultTimeout();
+
+        var outboundControlStream = await Http3Api.CreateControlStream(id: null);
+
+        await outboundControlStream.OnUnidentifiedStreamCreatedTask.DefaultTimeout();
+
+        var serverInboundControlStream = Http3Api.Connection._unidentifiedStreams[outboundControlStream.StreamId];
+
+        Http3Api.TriggerTick(now);
+        Http3Api.TriggerTick(now + limits.RequestHeadersTimeout);
+
+        Assert.Equal((now + limits.RequestHeadersTimeout).Ticks, serverInboundControlStream.StreamTimeoutTicks);
+
+        Http3Api.TriggerTick(now + limits.RequestHeadersTimeout + TimeSpan.FromTicks(1));
+
+        await waitTask;
+    }
+
+    [Fact]
+    public async Task ControlStream_HeaderReceivedWithinRequestHeadersTimeout_StreamError()
+    {
+        var now = _serviceContext.MockSystemClock.UtcNow;
+        var limits = _serviceContext.ServerOptions.Limits;
         var headers = new[]
         {
                 new KeyValuePair<string, string>(PseudoHeaderNames.Method, "Custom"),
@@ -110,47 +135,12 @@
                 new KeyValuePair<string, string>(PseudoHeaderNames.Scheme, "http"),
                 new KeyValuePair<string, string>(PseudoHeaderNames.Authority, "localhost:80"),
             };
->>>>>>> 0240b1f6
 
         await Http3Api.InitializeConnectionAsync(_noopApplication).DefaultTimeout();
 
         var controlStream = await Http3Api.GetInboundControlStream().DefaultTimeout();
         await controlStream.ExpectSettingsAsync().DefaultTimeout();
 
-        var outboundControlStream = await Http3Api.CreateControlStream(id: null);
-
-        await outboundControlStream.OnUnidentifiedStreamCreatedTask.DefaultTimeout();
-
-        var serverInboundControlStream = Http3Api.Connection._unidentifiedStreams[outboundControlStream.StreamId];
-
-        Http3Api.TriggerTick(now);
-        Http3Api.TriggerTick(now + limits.RequestHeadersTimeout);
-
-        Assert.Equal((now + limits.RequestHeadersTimeout).Ticks, serverInboundControlStream.StreamTimeoutTicks);
-
-        Http3Api.TriggerTick(now + limits.RequestHeadersTimeout + TimeSpan.FromTicks(1));
-
-        await waitTask;
-    }
-
-    [Fact]
-    public async Task ControlStream_HeaderReceivedWithinRequestHeadersTimeout_StreamError()
-    {
-        var now = _serviceContext.MockSystemClock.UtcNow;
-        var limits = _serviceContext.ServerOptions.Limits;
-        var headers = new[]
-        {
-                new KeyValuePair<string, string>(PseudoHeaderNames.Method, "Custom"),
-                new KeyValuePair<string, string>(PseudoHeaderNames.Path, "/"),
-                new KeyValuePair<string, string>(PseudoHeaderNames.Scheme, "http"),
-                new KeyValuePair<string, string>(PseudoHeaderNames.Authority, "localhost:80"),
-            };
-
-        await Http3Api.InitializeConnectionAsync(_noopApplication).DefaultTimeout();
-
-        var controlStream = await Http3Api.GetInboundControlStream().DefaultTimeout();
-        await controlStream.ExpectSettingsAsync().DefaultTimeout();
-
         Http3Api.TriggerTick(now);
         Http3Api.TriggerTick(now + limits.RequestHeadersTimeout + TimeSpan.FromTicks(1));
 
@@ -168,17 +158,6 @@
         var limits = _serviceContext.ServerOptions.Limits;
         limits.RequestHeadersTimeout = TimeSpan.MaxValue;
 
-<<<<<<< HEAD
-=======
-        var headers = new[]
-        {
-                new KeyValuePair<string, string>(PseudoHeaderNames.Method, "Custom"),
-                new KeyValuePair<string, string>(PseudoHeaderNames.Path, "/"),
-                new KeyValuePair<string, string>(PseudoHeaderNames.Scheme, "http"),
-                new KeyValuePair<string, string>(PseudoHeaderNames.Authority, "localhost:80"),
-            };
-
->>>>>>> 0240b1f6
         await Http3Api.InitializeConnectionAsync(_noopApplication).DefaultTimeout();
 
         var controlStream = await Http3Api.GetInboundControlStream().DefaultTimeout();
