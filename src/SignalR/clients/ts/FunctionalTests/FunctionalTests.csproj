--- conflicted
+++ resolved
@@ -3,14 +3,11 @@
   <PropertyGroup>
     <TargetFramework>netcoreapp2.2</TargetFramework>
     <TypeScriptCompileBlocked>True</TypeScriptCompileBlocked>
-<<<<<<< HEAD
     <TypeScriptToolsVersion>2.8</TypeScriptToolsVersion>
-=======
 
     <!-- The naming of this file doesn't match repo conventions. This overrides the conventions. -->
     <IsTestAssetProject>true</IsTestAssetProject>
     <IsTestProject>false</IsTestProject>
->>>>>>> d3838620
   </PropertyGroup>
 
   <ItemGroup>
